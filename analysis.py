--- conflicted
+++ resolved
@@ -910,8 +910,6 @@
     pd_num = 3
     led_num = 3
     
-<<<<<<< HEAD
-=======
     pd_alpha = np.deg2rad(10)
     led_alpha = np.deg2rad(10)
 
@@ -1044,7 +1042,6 @@
     
     colorbar.ax.set_ylabel('容許範圍內的樣本點數量')
     
->>>>>>> 8464e199
     
     
     ax2 = fig.add_subplot(2,4,5,projection='polar')
